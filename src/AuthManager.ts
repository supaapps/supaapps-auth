import axios, { AxiosResponse } from 'axios';
import { createHash, randomBytes } from 'crypto';
import {
  decode as jwtDecode,
  verify as jwtVerify,
} from 'jsonwebtoken'; // Ensure jsonwebtoken is correctly imported
import {
  AuthEventType,
  AuthManagerEvent,
  PlatformCheckResponse,
  UserTokenPayload,
} from './types';

export class AuthManager {
  private static instance: AuthManager | null = null;

  private authServer: string;

  private realmName: string;

  private redirectUri: string;

  private onStateChange: (event: AuthManagerEvent) => void;

  private constructor(
    authServer: string,
    realmName: string,
    redirectUri: string,
    onStateChange: (event: AuthManagerEvent) => void,
  ) {
    this.authServer = authServer;
    this.realmName = realmName;
    this.redirectUri = redirectUri;
    this.onStateChange = onStateChange;
    AuthManager.instance = this;
  }

  public static initialize(
    authServer: string,
    realmName: string,
    redirectUri: string,
    onStateChange: (event: AuthManagerEvent) => void,
  ): AuthManager {
    if (!AuthManager.instance) {
      AuthManager.instance = new AuthManager(
        authServer,
        realmName,
        redirectUri,
        onStateChange,
      );
      AuthManager.instance
        .checkAccessToken(true)
        .then((token) => {
          onStateChange({
            type: AuthEventType.INITALIZED_IN,
            user: AuthManager.instance.tokenToPayload(token),
          });
        })
        .catch(() => {
          onStateChange({ type: AuthEventType.INITALIZED_OUT });
        });
    }
    return AuthManager.instance;
  }

  public static getInstance(): AuthManager {
    if (!AuthManager.instance) {
      throw new Error('AuthManager not initialized');
    }
    return AuthManager.instance;
  }

  private tokenToPayload(token: string): UserTokenPayload {
    return JSON.parse(atob(token.split('.')[1]));
  }

  private toBase64Url(base64String: string): string {
    return base64String
      .replace(/\+/g, '-')
      .replace(/\//g, '_')
      .replace(/=+$/, '');
  }

  private generatePKCEPair(): {
    verifier: string;
    challenge: string;
  } {
    const verifier =
      localStorage.getItem('codeVerifier') ??
      this.toBase64Url(randomBytes(32).toString('base64'));
    const challenge =
      localStorage.getItem('codeChallenge') ??
      this.toBase64Url(
        createHash('sha256').update(verifier).digest('base64'),
      );

    localStorage.setItem('codeVerifier', verifier);
    localStorage.setItem('codeChallenge', challenge);

    return { verifier, challenge };
  }

  public async refreshAccessToken(
    isInitialization: boolean = false,
  ): Promise<string> {
    try {
      const refreshToken = localStorage.getItem('refresh_token');
      if (!refreshToken) {
        throw new Error('No refresh token found');
      }

      const response = await axios.post(
        `${this.authServer}auth/refresh`,
        {
          refresh_token: refreshToken,
        },
      );
      this.saveTokens(response, true);
      return response.data.access_token;
    } catch (error) {
      console.error(`Refresh token error, logging out: ${error}`);
      localStorage.removeItem('access_token');
      localStorage.removeItem('refresh_token');
      if (!isInitialization) {
        // throw refresh fail only if not initialization
        this.onStateChange({ type: AuthEventType.REFRESH_FAILED });
      }
      throw error;
    }
  }

  public async checkAccessToken(
    isInitilization: boolean = false,
  ): Promise<string> {
    const accessToken = localStorage.getItem('access_token');
    if (accessToken && this.isTokenExpired(accessToken)) {
      return this.refreshAccessToken(isInitilization);
    }
    return accessToken;
  }

  private isTokenExpired(token: string): boolean {
    const decoded = this.tokenToPayload(token);
    return decoded.exp < Date.now() / 1000;
  }

  public async mustBeLoggedIn(): Promise<void> {
    if (!(await this.isLoggedIn())) {
      this.onStateChange({
        type: AuthEventType.FAILED_MUST_LOGIN_CHECK,
      });
    }
  }

  public getLoginWithGoogleUri(): string {
    const { challenge } = this.generatePKCEPair();
    return `${this.authServer}auth/login_with_google?realm_name=${this.realmName}&redirect_uri=${encodeURIComponent(this.redirectUri)}&code_challenge=${challenge}&code_challenge_method=S256`;
  }

  public async isLoggedIn(): Promise<boolean> {
    try {
      await this.checkAccessToken();
      return true;
    } catch (error) {
      return false;
    }
  }

  public async getAccessToken(
    mustBeLoggedIn: boolean = false,
  ): Promise<string> {
    try {
      return await this.checkAccessToken();
    } catch (error) {
      if (mustBeLoggedIn) {
        this.onStateChange({
          type: AuthEventType.FAILED_MUST_LOGIN_CHECK,
        });
      }
      return '';
    }
  }

  public async platformCheck(
    email: string,
  ): Promise<PlatformCheckResponse> {
    const response = await axios.post(
      `${this.authServer}auth/email/platform_check`,
      {
        realm_name: this.realmName,
        email,
      },
    );
    if (response.data.error || response.data.errors) {
      throw new Error(response.data.error || response.data.message);
    }

    return response.status === 200
      ? response.data
      : { platforms: [] };
  }

  public async verifyEmail(
    email: string,
    token: string,
  ): Promise<boolean> {
    const response = await axios.post(
      `${this.authServer}auth/email/verify`,
      {
        realm_name: this.realmName,
        email,
        token,
      },
    );
    if (response.data.error || response.data.errors) {
      throw new Error(response.data.error || response.data.message);
    }

    return response.status === 200;
  }

  public async doPassReset(
    email: string,
    token: string,
    newPassword: string,
  ): Promise<boolean> {
    const response = await axios.post(
      `${this.authServer}auth/email/do_pass_reset`,
      {
        realm_name: this.realmName,
        email,
        token,
        new_password: newPassword,
      },
    );
    if (response.data.error || response.data.errors) {
      throw new Error(response.data.error || response.data.message);
    }

    return response.status === 200;
  }

  public async changeEmail(email: string): Promise<boolean> {
    const accessToken = localStorage.getItem('access_token');
    if (!accessToken) {
      throw new Error('Access token not found');
    }
    const response = await axios.post(
      `${this.authServer}auth/email/change_email`,
      {
        realm_name: this.realmName,
        email,
      },
      {
        headers: { Authorization: `Bearer ${accessToken}` },
      },
    );
    if (response.data.error || response.data.errors) {
      throw new Error(response.data.error || response.data.message);
    }

    return response.status === 200;
  }

  public async initPasswordReset(email: string): Promise<boolean> {
    const response = await axios.post(
      `${this.authServer}auth/email/init_pass_reset`,
      {
        realm_name: this.realmName,
        email,
      },
    );
    if (response.data.error || response.data.errors) {
      throw new Error(response.data.error || response.data.message);
    }

    return response.status === 200 || response.status === 201;
  }

  /**
   * Updates user account fields. Only sends fields present in the update object.
   * For password, expects: { old: string, new: string }
   */
  public async updateAccount(update: {
<<<<<<< HEAD
    firstName?: string,
    lastName?: string,
    email?: string,
    password?: { old: string; new: string },
=======
    firstName?: string;
    lastName?: string;
    email?: string;
    password?: { old: string; new: string };
>>>>>>> 7d092c6c
  }): Promise<boolean> {
    const accessToken = localStorage.getItem('access_token');
    if (!accessToken) {
      throw new Error('Access token not found');
    }

    // Update name
    if (update.firstName || update.lastName) {
      const response = await axios.post(
        `${this.authServer}auth/email/update_profile`,
        {
          realm_name: this.realmName,
          ...(update.firstName && { first_name: update.firstName }),
          ...(update.lastName && { last_name: update.lastName }),
        },
        {
          headers: { Authorization: `Bearer ${accessToken}` },
        },
      );
      if (response.data.error || response.data.errors) {
        throw new Error(response.data.error || response.data.message);
      }
    }

    // Update email
    if (update.email) {
      const response = await axios.post(
        `${this.authServer}auth/email/change_email`,
        {
          realm_name: this.realmName,
          email: update.email,
        },
        {
          headers: { Authorization: `Bearer ${accessToken}` },
        },
      );
      if (response.data.error || response.data.errors) {
        throw new Error(response.data.error || response.data.message);
      }
    }

    // Update password
    if (update.password && update.email) {
      const response = await axios.post(
        `${this.authServer}auth/email/change_pass`,
        {
          realm_name: this.realmName,
          email: update.email,
          old_password: update.password.old,
          new_password: update.password.new,
        },
        {
          headers: { Authorization: `Bearer ${accessToken}` },
        },
      );
      if (response.data.error || response.data.errors) {
        throw new Error(response.data.error || response.data.message);
      }
    } else if (update.password && !update.email) {
      throw new Error('Email is required to change password');
    }

    return true;
  }

  public async changePassword(
    oldPassword: string,
    newPassword: string,
    email: string,
  ): Promise<boolean> {
    const accessToken = localStorage.getItem('access_token');
    if (!accessToken) {
      throw new Error('Access token not found');
    }
    const response = await axios.post(
      `${this.authServer}auth/email/change_pass`,
      {
        realm_name: this.realmName,
        email,
        old_password: oldPassword,
        new_password: newPassword,
      },
      {
        headers: { Authorization: `Bearer ${accessToken}` },
      },
    );
    if (response.data.error || response.data.errors) {
      throw new Error(response.data.error || response.data.message);
    }

    return response.status === 200;
  }

  public async registerUsingEmail(
    firstName: string,
    lastName: string,
    email: string,
    password: string,
  ): Promise<void> {
    const response = await axios.post(
      `${this.authServer}auth/email/register`,
      {
        realm_name: this.realmName,
        first_name: firstName,
        last_name: lastName,
        email,
        password,
      },
    );
    if (response.data.message || response.data.error) {
      throw new Error(response.data.message || response.data.error);
    }

    if (!response.data.access_token) {
      throw new Error('Something went wrong');
    }

    this.saveTokens(response, false);
  }

  private saveTokens(
    response: AxiosResponse,
    byRefresh: boolean,
  ): void {
    localStorage.setItem('access_token', response.data.access_token);
    localStorage.setItem(
      'refresh_token',
      response.data.refresh_token,
    );
    this.onStateChange({
      type: byRefresh
        ? AuthEventType.USER_UPDATED
        : AuthEventType.USER_LOGGED_IN,
      user: this.tokenToPayload(response.data.access_token),
    });
    const user = this.tokenToPayload(response.data.access_token);
    localStorage.setItem('user', JSON.stringify(user));
  }

  public async loginUsingEmail(
    email: string,
    password: string,
  ): Promise<void> {
    const response = await axios.post(
      `${this.authServer}auth/email/login`,
      {
        realm_name: this.realmName,
        email,
        password,
      },
    );
    if (response.data.message || response.data.error) {
      throw new Error(response.data.message || response.data.error);
    }
    this.saveTokens(response, false);
  }

  public async loginUsingPkce(code: string): Promise<void> {
    try {
      const codeVerifier = localStorage.getItem('codeVerifier');
      if (!codeVerifier) {
        throw new Error('Code verifier not found');
      }

      const response = await axios.post(
        `${this.authServer}auth/pkce_exchange`,
        {
          realm_name: this.realmName,
          code,
          redirect_uri: this.redirectUri,
          code_verifier: codeVerifier,
        },
      );
      this.saveTokens(response, false);
    } finally {
      localStorage.removeItem('codeVerifier');
      localStorage.removeItem('codeChallenge');
    }
  }

  public async logout(): Promise<void> {
    try {
      const accessToken = localStorage.getItem('access_token');
      if (!accessToken) {
        throw new Error('Access token not found');
      }
      await axios.post(
        `${this.authServer}auth/logout`,
        {},
        {
          headers: { Authorization: `Bearer ${accessToken}` },
        },
      );
    } finally {
      localStorage.removeItem('access_token');
      localStorage.removeItem('refresh_token');
      this.onStateChange({ type: AuthEventType.USER_LOGGED_OUT });
    }
  }

  public static async validateToken(
    authServer: string,
    bearerToken: string,
  ): Promise<UserTokenPayload> {
    // @todo tests missing for this static validation
    // @todo add caching for public key and algo
    const decodedToken = jwtDecode(bearerToken, {
      complete: true,
    })?.payload as unknown as UserTokenPayload;

    if (!decodedToken) {
      throw new Error('Not a valid jwt token');
    }

    const userToken: UserTokenPayload = {
      id: decodedToken.id,
      iss: decodedToken.iss,
      sub:
        typeof decodedToken.sub === 'string'
          ? parseInt(decodedToken.sub)
          : decodedToken.sub,
      first_name: decodedToken.first_name,
      last_name: decodedToken.last_name,
      email: decodedToken.email,
      aud: decodedToken.aud,
      iat: decodedToken.iat,
      exp: decodedToken.exp,
      scopes: decodedToken.scopes,
      realm: decodedToken.realm,
      provider: decodedToken.provider,
    };

    const { data: publicKey } = await axios.get(
      `${authServer}public/public_key`,
    );
    const { data: algo } = await axios.get(
      `${authServer}public/algo`,
    );

    jwtVerify(bearerToken, publicKey, { algorithms: [algo] });

    const { data: revokedIds } = await axios.get(
      `${authServer}public/revoked_ids`,
    );
    if (revokedIds.includes(decodedToken.id)) {
      throw new Error('Token is revoked');
    }
    return userToken;
  }

  public static resetInstance(): void {
    AuthManager.instance = null;
  }
}<|MERGE_RESOLUTION|>--- conflicted
+++ resolved
@@ -282,17 +282,10 @@
    * For password, expects: { old: string, new: string }
    */
   public async updateAccount(update: {
-<<<<<<< HEAD
     firstName?: string,
     lastName?: string,
     email?: string,
     password?: { old: string; new: string },
-=======
-    firstName?: string;
-    lastName?: string;
-    email?: string;
-    password?: { old: string; new: string };
->>>>>>> 7d092c6c
   }): Promise<boolean> {
     const accessToken = localStorage.getItem('access_token');
     if (!accessToken) {
